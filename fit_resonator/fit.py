import lmfit
import matplotlib.pylab as pylab
import scipy.optimize as spopt
from scipy.ndimage.filters import gaussian_filter1d
from scipy.interpolate import interp1d
from scipy import stats
import numpy as np
import inflect
import sys
import os
import logging

import fit_resonator.cavity_functions as ff
import fit_resonator.plot as fp
import fit_resonator.resonator as res

ROOT_DIR = os.path.dirname(os.path.dirname(os.path.abspath(__file__)))
sys.path.append(ROOT_DIR)  # Path to Fit_Cavity


np.set_printoptions(precision=4, suppress=True)
p = inflect.engine()  # search ordinal


def extract_near_res(x_raw: np.ndarray,
                     y_raw: np.ndarray,
                     f_res: float,
                     kappa: float,
                     extract_factor: int = 1):
    """Extracts portions of spectrum of kappa within resonance.

    Args:
        x_raw: X-values of spectrum to extract from.
        y_raw: Y-values of spectrum to extract from.
        f_res: Resonant frequency about which to extract data.
        kappa: Width about f_res to extract.
        extract_factor: Multiplier for kappa.

    Returns:
        Extracted spectrum kappa about f_res.
    """
    # starting resonance to add to fit
    xstart = f_res - extract_factor / 2 * kappa
    # final resonance to add to fit
    xend = f_res + extract_factor / 2 * kappa
    x_temp = []
    y_temp = []
    # xdata is new set of data to be fit, within extract_factor times the 
    # bandwidth, ydata is S21 data to match indices with xdata
    for i, freq in enumerate(x_raw):
        if (freq > xstart and freq < xend):
            x_temp.append(freq)
            y_temp.append(y_raw[i])

    if len(y_temp) < 5:
        print("Less than 5 Data points to fit data, not enough points near",
            "resonance, attempting to fit anyway")
    if len(x_temp) < 1:
        raise Exception(">Failed to extract data from designated bandwidth")

    return np.asarray(x_temp), np.asarray(y_temp)


def convert_params(from_method, params):
    if from_method == 'DCM':
        Qc = params[2] / np.cos(params[4])
        Qi = params[1] * Qc / (Qc - params[1])
        Qc_INV = params[2]
        Qi_INV = Qi / (1 + np.sin(params[4]) / Qc_INV / 2)
        return [1 / params[0], Qi_INV, Qc_INV, params[3], -params[4],
                 -params[5]]
    elif from_method == 'INV':
        Qc_DCM = params[2]
        Q_DCM = (np.cos(params[4]) / params[2] + 1 / params[1]) ** -1
        return [1 / params[0], Q_DCM, Qc_DCM, params[3], -params[4], -params[5]]


def find_circle(x, y):
    """Given a set of x,y data return a circle that fits data using LeastSquares
      Circle Fit Randy Bullock (2017)

    Args:
        x: Array of x position of data in complex plane (real)
        y: Array of y position of data in complex plane (imaginary)

    Returns:
        x (matrix1) and y (matrix2) center coordinates of the circle, and the 
        radius of the circle "R"
    """
    N = 0
    xavg = 0
    yavg = 0
    for i in range(0, len(x)):
        N = N + 1
        xavg = xavg + x[i]
    for i in range(0, len(y)):
        yavg = yavg + y[i]

    xavg = xavg / N
    yavg = yavg / N

    xnew = []
    ynew = []
    Suu = 0
    Svv = 0
    for i in range(0, len(x)):
        xnew.append(x[i] - xavg)
        Suu = Suu + (x[i] - xavg) * (x[i] - xavg)
    for i in range(0, len(y)):
        ynew.append(y[i] - yavg)
        Svv = Svv + (y[i] - yavg) * (y[i] - yavg)

    Suv = 0
    Suuu = 0
    Svvv = 0
    Suvv = 0
    Svuu = 0
    for i in range(0, len(xnew)):
        Suv = Suv + xnew[i] * ynew[i]
        Suuu = Suuu + xnew[i] * xnew[i] * xnew[i]
        Svvv = Svvv + ynew[i] * ynew[i] * ynew[i]
        Suvv = Suvv + xnew[i] * ynew[i] * ynew[i]
        Svuu = Svuu + ynew[i] * xnew[i] * xnew[i]
    Suv2 = Suv

    matrix1 = 0.5 * (Suuu + Suvv)
    matrix2 = 0.5 * (Svvv + Svuu)

    # row reduction for row 1
    Suv = Suv / Suu
    matrix1 = matrix1 / Suu

    # row subtraction for row 2 by row 1
    Svv = Svv - (Suv * Suv2)
    matrix2 = matrix2 - (Suv2 * matrix1)

    # row reduction for row 2
    matrix2 = matrix2 / Svv

    # row subtraction for row 1 by row 2
    matrix1 = matrix1 - (Suv * matrix2)

    # at this point matrix1 is x_c and matrix2 is y_c
    alpha = (matrix1 * matrix1) + (matrix2 * matrix2) + (Suu + Svv) / N
    R = alpha ** (0.5)

    matrix1 = matrix1 + xavg
    matrix2 = matrix2 + yavg

    return matrix1, matrix2, R


#########################################################################

def find_initial_guess(x, y1, y2, Method, output_path, plot_extra):
    """Determines an initial guess for the parameters

    Args:
        x: frequency data
        y1: real part of transmission data
        y2: imaginary part of transmission data
        Method: method class
        output_path: place to output any plots generated
        plot_extra: boolean that determines if extra plots will be output

    Returns: initial guess for parameters, x coordinate for center of fit 
    circle, y coordinate for center of fit circle, radius of fit circle

    """
    try:
        # recombine transmission S21 from real and complex parts
        y = y1 + 1j * y2
        # inverse transmission such that y = S21^(-1)
        if Method.method == 'INV':
            y = 1 / y
        # redefine y1 and y2 to account for possibility they were inversed above
        y1 = np.real(y)
        y2 = np.imag(y)
    except:
        print(">Problem initializing data in find_initial_guess(), please make",
              " sure data is of correct format")
        quit()

    try:
        # find circle that matches the data
        x_c, y_c, r = find_circle(y1, y2)
        # define complex number to house circle center location data
        z_c = x_c + 1j * y_c
    except:
        print(">Problem in function find_circle, please make sure data is of ",
              "correct format")
        quit()

    if plot_extra:
        try:
            fp.plot(np.real(y), np.imag(y), "circle", output_path, np.real(z_c), 
                 np.imag(z_c), r)
        except:
            print(">Error when trying to plot raw data and circle fit in ",
                  "find_initial_guess")
            quit()

    try:
        ## move gap of circle to (0,0)
        # Center point P at (0,0)
        ydata = y - 1
        # Shift guide circle to match data shift
        z_c = z_c - 1
    except:
        print(">Error when trying to shift data into canonical position",
              " minus 1")
        quit()

    try:
        # determine the angle to the center of the fitting circle from origin
        if Method.method == 'INV':
            phi = np.angle(z_c)
        else:
            phi = np.angle(-z_c)

        freq_idx = np.argmax(np.abs(ydata))
        f_c = x[freq_idx]

        if plot_extra:
            # plot data with guide circle
            fp.plot(np.real(ydata),
                 np.imag(ydata),
                 "resonance",
                 output_path,
                 np.real(z_c),
                 np.imag(z_c),
                 r,
                 np.real(ydata[freq_idx]),
                 np.imag(ydata[freq_idx]))
        # rotate resonant freq to minimum
        ydata = ydata * np.exp(-1j * phi)

        z_c = z_c * np.exp(-1j * phi)
        if plot_extra:
            # plot shifted data with guide circle
            fp.plot(np.real(ydata), np.imag(ydata), "phi", output_path, 
                 np.real(z_c), np.imag(z_c), r,
                 np.real(ydata[freq_idx]), np.imag(ydata[freq_idx]))
    except:
        print(">Error when trying to shift data according to phi in ",
              "find_initial_guess")
        quit()

    try:
        if f_c < 0:
            print(">Resonance frequency is negative. Please only input ",
                  "positive frequencies.")
            quit()
    except:
        print(">Cannot find resonance frequency in find_initial_guess")
        quit()

    if Method.method == 'DCM' or Method.method == 'PHI':
        try:
            # diameter of the circle found from getting distance from (0,0) to 
            # resonance frequency data point (possibly should use fit circle)
            Q_Qc = np.max(np.abs(ydata))
            # y_temp = |ydata|-(diameter/sqrt(2))
            y_temp = np.abs(np.abs(ydata) - np.max(np.abs(ydata)) / 2 ** 0.5)

            # find min value in y_temp on one half of circle from resonance
            _, idx1 = find_nearest(y_temp[0:freq_idx], 0)
            # find min value in y_temp on other half of circle from resonance
            _, idx2 = find_nearest(y_temp[freq_idx:], 0)
            # add index of resonance frequency to get correct index for idx2
            idx2 = idx2 + freq_idx
            # bandwidth of frequencies
            kappa = abs((x[idx1] - x[idx2]))

            Q = f_c / kappa
            Qc = Q / Q_Qc
            guess = Q, Qc, f_c
            # fits parameters for the 3 terms given in p0 
            # (this is where Qi and Qc are actually guessed)
            popt, pcov = spopt.curve_fit(ff.one_cavity_peak_abs, x, 
                                         np.abs(ydata), p0=[Q, Qc, f_c], 
                                         bounds=(0, [np.inf] * 3))
            Q = popt[0]
            Qc = popt[1]
            init_guess = [Q, Qc, f_c, phi]
        except Exception as e:
            print(e)
            if Method.method == 'DCM':
                print(">Failed to find initial guess for method DCM.",
                      " Please manually initialize a guess")
            else:
                print(">Failed to find initial guess for method PHI.",
                      " Please manually initialize a guess")
            quit()

    elif Method.method == 'DCM REFLECTION':
        try:
            # diameter of the circle found from getting distance from (0,0) 
            # to resonance frequency data point (possibly should use fit circle)
            Q_Qc = np.max(np.abs(ydata)) / 2
            y_temp = np.abs(np.abs(ydata) - np.max(np.abs(ydata)) / 2 ** 0.5)

            # find min value in y_temp on one half of circle from resonance
            _, idx1 = find_nearest(y_temp[0:freq_idx], 0)
            # find min value in y_temp on other half of circle from resonance
            _, idx2 = find_nearest(y_temp[freq_idx:], 0)
            # add index of resonance frequency to get correct index for idx2
            idx2 = idx2 + freq_idx
            # bandwidth of frequencies
            kappa = abs((x[idx1] - x[idx2]))

            Q = f_c / kappa
            Qc = Q / Q_Qc
            # fits parameters for the 3 terms given in p0 
            # (this is where Qi and Qc are actually guessed)
            popt, pcov = spopt.curve_fit(ff.one_cavity_peak_abs_REFLECTION, x, 
                                         np.abs(ydata), p0=[Q, Qc, f_c],
                                         bounds=(0, [np.inf] * 3))
            Q = popt[0]
            Qc = popt[1]
            init_guess = [Q, Qc, f_c, phi]
        except:
            print(">Failed to find initial guess for method DCM REFLECTION. ",
                  "Please manually initialize a guess")
            quit()

    elif Method.method == 'INV':

        try:
            # diameter of the circle found from getting distance from (0,0) 
            # to resonance frequency
            Qi_Qc = np.max(np.abs(ydata))
            # y_temp = |ydata|-(diameter/sqrt(2))
            y_temp = np.abs(np.abs(ydata) - np.max(np.abs(ydata)) / 2 ** 0.5)

            # find min value in y_temp on one half of circle from resonance
            _, idx1 = find_nearest(y_temp[0:freq_idx], 0)
            # find min value in y_temp on other half of circle from resonance
            _, idx2 = find_nearest(y_temp[freq_idx:], 0)
            # add index of resonance frequency to get correct index for idx2
            idx2 = idx2 + freq_idx
            # bandwidth of frequencies
            kappa = abs((x[idx1] - x[idx2]))

            Qi = f_c / (kappa)
            Qc = Qi / Qi_Qc
            # fits parameters for the 3 terms given in p0 
            # (this is where Qi and Qc are actually guessed)
            popt, pcov = spopt.curve_fit(ff.one_cavity_peak_abs, x, 
                                         np.abs(ydata), p0=[Qi, Qc, f_c], 
                                         bounds=(0, [np.inf] * 3))
            Qi = popt[0]
            Qc = popt[1]
            init_guess = [Qi, Qc, f_c, phi]
        except:
            print(">Failed to find initial guess for method INV. ",
                  "Please manually initialize a guess")
            quit()

    elif Method.method == 'CPZM':
        try:
            Q_Qc = np.max(np.abs(ydata))
            y_temp = np.abs(np.abs(ydata) - np.max(np.abs(ydata)) / 2 ** 0.5)

            _, idx1 = find_nearest(y_temp[0:freq_idx], 0)
            _, idx2 = find_nearest(y_temp[freq_idx:], 0)
            idx2 = idx2 + freq_idx
            kappa = abs((x[idx1] - x[idx2]))

            Q = f_c / kappa
            Qc = Q / Q_Qc
            popt, pcov = spopt.curve_fit(ff.one_cavity_peak_abs, x, 
                                         np.abs(ydata), p0=[Q, Qc, f_c], 
                                         bounds=(0, [np.inf] * 3))
            Q = popt[0]
            Qc = popt[1]
            Qa = -1 / np.imag(Qc ** -1 * np.exp(-1j * phi))
            Qc = 1 / np.real(Qc ** -1 * np.exp(-1j * phi))
            Qi = (1 / Q - 1 / Qc) ** -1
            Qic = Qi / Qc
            Qia = Qi / Qa
            init_guess = [Qi, Qic, f_c, Qia, kappa]
        except:
            print(">Failed to find initial guess for method CPZM. ",
                  "Please manually initialize a guess")
            quit()
    else:
        print(">Method is not defined. Please choose a method: DCM, ",
              "DCM REFLECTION, PHI, INV or CPZM")
        quit()
    return init_guess, x_c, y_c, r


def find_nearest(array, value):
    idx = (np.abs(array - value)).argmin()
    val = array[idx]
    return val, idx

def monte_carlo_fit(xdata=None, ydata=None, parameter=None, Method=None):
    # check if all parameters are defined
    assert xdata is not None, "xdata is not defined"
    assert ydata is not None, "ydata is not defined"
    assert parameter is not None, "parameter is not defined"
    assert Method is not None, "Method is not defined"

    try:
        ydata_1stfit = Method.func(xdata, *parameter)  # set of S21 data based on initial guess parameters

        ## weight condition
        if Method.MC_weight == 'yes':
            weight_array = 1 / abs(ydata)  # new array of inversed magnitude ydata
        else:
            weight_array = np.full(len(xdata), 1)  # new array of len(xdata) all slots filled with 1

        weighted_ydata = np.multiply(weight_array,
                                     ydata)  # array filled with 1s if MC_weight='yes' and exact same array as ydata otherwise
        weighted_ydata_1stfit = np.multiply(weight_array,
                                            ydata_1stfit)  # array with values (ydata^(-1))*ydata_1stfit if MC_weight='yes' and exact same array as ydata_1stfit otherwise
        error = np.linalg.norm(weighted_ydata - weighted_ydata_1stfit) / len(
            xdata)  # first error #finds magnitude of (weighted_ydata-weighted_ydata_1stfit) and divides by length (average magnitude)
        error_0 = error
    except:
        print(">Failed to initialize monte_carlo_fit(), please check parameters")
        quit()
    # Fix condition and Monte Carlo Method with random number Generator

    counts = 0
    try:
        while counts < Method.MC_rounds:
            counts = counts + 1
            # generate an array of 4 random numbers between -0.5 and 0.5 in the format [r,r,r,r] where r is each of the random numbers times the step constant
            random = Method.MC_step_const * (np.random.random_sample(len(parameter)) - 0.5)
            if 'Q' in Method.MC_fix:
                random[0] = 0
            if 'Qi' in Method.MC_fix:
                random[0] = 0
            if 'Qc' in Method.MC_fix:
                random[1] = 0
            if 'w1' in Method.MC_fix:
                random[2] = 0
            if 'phi' in Method.MC_fix:
                random[3] = 0
            if 'Qa' in Method.MC_fix:
                random[3] = 0
            # Generate new parameter to test
            if Method.method != 'CPZM':
                random[3] = random[3] * 0.1
            random = np.exp(random)
            new_parameter = np.multiply(parameter, random)
            if Method.method != 'CPZM':
                new_parameter[3] = np.mod(new_parameter[3], 2 * np.pi)

            # new set of data with new parameters
            ydata_MC = Method.func(xdata, *new_parameter)
            # check new error with new set of parameters
            weighted_ydata_MC = np.multiply(weight_array, ydata_MC)
            new_error = np.linalg.norm(weighted_ydata_MC - weighted_ydata) / len(xdata)
            if new_error < error:
                parameter = new_parameter
                error = new_error
    except:
        print(">Error in while loop of monte_carlo_fit")
        quit()
    ## If finally gets better fit then plot ##
    if error < error_0:
        stop_MC = False
        print('Monte Carlo fit got better fitting parameters')
        if Method.manual_init != None:
            print('>User input parameters getting stuck in local minimum, please input more accurate parameters')
    else:
        stop_MC = True
    return parameter, stop_MC, error


def phase_centered(f, fr, Ql, theta, delay=0.):
    """
        Yields the phase response of a strongly overcoupled (Qi >> Qc) resonator
        in reflection which corresponds to a circle centered around the origin.
        Additionally, a linear background slope is accounted for if needed.

        Args:
            fr: Resonance frequency
            Ql: Loaded quality factor (and since Qi >> Qc also Ql = Qc)
            theta: Offset phase
            delay (opt.): Time delay between output and input signal leading to
                        linearly frequency dependent phase shift
        Returns:
            Phase response (float)
        """
    return theta - 2 * np.pi * delay * (f - fr) + 2. * np.arctan(2. * Ql * (1. - f / fr))


def phase_dist(angle):
    """
        Maps angle [-2pi, +2pi] to phase distance on circle [0, pi]
        """
    return np.pi - np.abs(np.pi - np.abs(angle))


def fit_phase(f_data, z_data, guesses=None):
    """
        Fits the phase response of a strongly overcoupled (Qi >> Qc) resonator
        in reflection which corresponds to a circle centered around the origin.

        Args:
            z_data: Scattering data of which the phase should be fit. Data must be
                  distributed around origin ("circle-like").
            guesses (opt.): If not given, initial guesses for the fit parameters
                          will be determined. If given, should contain useful
                          guesses for fit parameters as a tuple (fr, Ql, delay)

        Returns:
            fr: Resonance frequency
            Ql: Loaded quality factor
            theta: Offset phase
            delay: Time delay between output and input signal leading to linearly
                 frequency dependent phase shift
        """
    phase = np.unwrap(np.angle(z_data))

    # For centered circle roll-off should be close to 2pi. If not warn user.
    if np.max(phase) - np.min(phase) <= 0.8 * 2 * np.pi:
        logging.warning(
            "Data does not cover a full circle (only {:.1f}".format(
                np.max(phase) - np.min(phase)
            )
            + " rad). Increase the frequency span around the resonance?"
        )
        roll_off = np.max(phase) - np.min(phase)
    else:
        roll_off = 2 * np.pi

    # Set useful starting parameters
    if guesses is None:
        # Use maximum of derivative of phase as guess for fr
        phase_smooth = gaussian_filter1d(phase, 30)
        phase_derivative = np.gradient(phase_smooth)
        fr_guess = f_data[np.argmax(np.abs(phase_derivative))]
        Ql_guess = 2 * fr_guess / (f_data[-1] - f_data[0])
        # Estimate delay from background slope of phase (substract roll-off)
        slope = phase[-1] - phase[0] + roll_off
        delay_guess = -slope / (2 * np.pi * (f_data[-1] - f_data[0]))
    else:
        fr_guess, Ql_guess, delay_guess = guesses
    # This one seems stable and we do not need a manual guess for it
    theta_guess = 0.5 * (np.mean(phase[:5]) + np.mean(phase[-5:]))

    # Fit model with less parameters first to improve stability of fit

    def residuals_Ql(params):
        Ql, = params
        return residuals_full((fr_guess, Ql, theta_guess, delay_guess))

    def residuals_fr_theta(params):
        fr, theta = params
        return residuals_full((fr, Ql_guess, theta, delay_guess))

    def residuals_delay(params):
        delay, = params
        return residuals_full((fr_guess, Ql_guess, theta_guess, delay))

    def residuals_fr_Ql(params):
        fr, Ql = params
        return residuals_full((fr, Ql, theta_guess, delay_guess))

    def residuals_full(params):
        return phase_dist(
            phase - phase_centered(f_data, *params)
        )

    p_final = spopt.leastsq(residuals_Ql, [Ql_guess])
    Ql_guess, = p_final[0]
    p_final = spopt.leastsq(residuals_fr_theta, [fr_guess, theta_guess])
    fr_guess, theta_guess = p_final[0]
    p_final = spopt.leastsq(residuals_delay, [delay_guess])
    delay_guess, = p_final[0]
    p_final = spopt.leastsq(residuals_fr_Ql, [fr_guess, Ql_guess])
    fr_guess, Ql_guess = p_final[0]
    p_final = spopt.leastsq(residuals_full, [
        fr_guess, Ql_guess, theta_guess, delay_guess
    ])

    return p_final[0]


def fit_delay(xdata: np.ndarray, ydata: np.ndarray):
    """
        Finds the cable delay by repeatedly centering the "circle" and fitting
        the slope of the phase response.
        """

    # Translate data to origin
    xc, yc, r0 = find_circle(np.real(ydata), np.imag(ydata))
    z_data = ydata - complex(xc, yc)
    fr, Ql, theta, delay = fit_phase(xdata, z_data)

    # Do not overreact (see end of for loop)
    delay *= 0.05
    delay_corr = 0
    residuals = 0
    # Iterate to improve result for delay
    for i in range(5):
        # Translate new best fit data to origin
        z_data = ydata * np.exp(2j * np.pi * delay * xdata)
        xc, yc, r0 = find_circle(np.real(z_data), np.imag(z_data))
        z_data -= complex(xc, yc)

        # Find correction to current delay
        guesses = (fr, Ql, 5e-11)
        fr, Ql, theta, delay_corr = fit_phase(xdata, z_data, guesses)

        # Stop if correction would be smaller than "measurable"
        phase_fit = phase_centered(xdata, fr, Ql, theta, delay_corr)
        residuals = np.unwrap(np.angle(z_data)) - phase_fit
        if 2 * np.pi * (xdata[-1] - xdata[0]) * delay_corr <= np.std(residuals):
            break

        # Avoid overcorrection that makes procedure switch between positive
        # and negative delays
        if delay_corr * delay < 0:  # different sign -> be careful
            if abs(delay_corr) > abs(delay):
                delay *= 0.5
            else:
                delay += 0.1 * np.sign(delay_corr) * 5e-11
        else:  # same direction -> can converge faster
            if abs(delay_corr) >= 1e-8:
                delay += min(delay_corr, delay)
            elif abs(delay_corr) >= 1e-9:
                delay *= 1.1
            else:
                delay += delay_corr

    if 2 * np.pi * (xdata[-1] - xdata[0]) * delay_corr > np.std(residuals):
        logging.warning("Delay could not be fit properly!")

    return delay


def periodic_boundary(angle):
    # Maps arbitrary angle to interval [-np.pi, np.pi)
    return (angle + np.pi) % (2 * np.pi) - np.pi


def calibrate(x_data: np.ndarray, z_data: np.ndarray):
    """
        Finds the parameters for normalization of the scattering data. See
        Sij of port classes for explanation of parameters.
        """

    # Translate circle to origin
    xc, yc, r = find_circle(np.real(z_data), np.imag(z_data))
    zc = complex(xc, yc)
    z_data2 = z_data - zc

    # Find off-resonant point by fitting offset phase
    # (centered circle corresponds to lossless resonator in reflection)
    fr, Ql, theta, delay_remaining = fit_phase(x_data, z_data2)
    beta = periodic_boundary(theta - np.pi)
    offrespoint = zc + r * np.cos(beta) + 1j * r * np.sin(beta)
    a = np.absolute(offrespoint)
    alpha = np.angle(offrespoint)
    phi = periodic_boundary(beta - alpha)

    # Store radius for later calculation
    r /= a

    return delay_remaining, a, alpha, theta, phi, fr, Ql


def normalize(f_data, z_data, delay, a, alpha):
    """
        Transforms scattering data into canonical position with off-resonant
        point at (1, 0) (does not correct for rotation phi of circle around
        off-resonant point).
        """
    z_norm = (z_data / a) * np.exp(1j * (-alpha))
    return z_norm


def preprocess_linear(xdata: np.ndarray, ydata: np.ndarray, normalize: int, output_path: str, plot_extra):
    """
    Data Preprocessing. Get rid of cable delay and normalize phase/magnitude of S21 by linear fit of normalize # of endpoints
    """
    if plot_extra:
        fp.plot(np.real(ydata), np.imag(ydata), "Normalize_1", output_path)

    if normalize * 2 > len(ydata):
        print(
            "Not enough points to normalize, please lower value of normalize variable or take more points near resonance")
        quit()

    # Check for bad linear preprocessing outputs
    # Redirect to circle preprocessing
    phase = np.unwrap(np.angle(ydata))

    # normalize phase of S21 using linear fit
    slope, intercept, r_value, p_value, std_err = stats.linregress(np.append(xdata[0:normalize], xdata[-normalize:]),
                                                                   np.append(phase[0:normalize], phase[-normalize:]))

    angle = np.subtract(phase, slope * xdata)  # remove cable delay
    y_test = np.multiply(np.abs(ydata), np.exp(1j * angle))
    if plot_extra:
        fp.plot(np.real(y_test), np.imag(y_test), "Normalize_2", output_path)

    angle = np.subtract(angle, intercept)  # rotate off resonant point to (1,0i) in complex plane
    y_test = np.multiply(np.abs(ydata), np.exp(1j * angle))
    if plot_extra:
        fp.plot(np.real(y_test), np.imag(y_test), "Normalize_3", output_path)

    # normalize magnitude of S21 using linear fit
    y_db = np.log10(np.abs(ydata)) * 20
    slope2, intercept2, r_value2, p_value2, std_err2 = stats.linregress(
        np.append(xdata[0:normalize], xdata[-normalize:]), np.append(y_db[0:normalize], y_db[-normalize:]))
    magnitude = np.subtract(y_db, slope2 * xdata + intercept2)
    magnitude = 10 ** (magnitude / 20)

    preprocessed_data = np.multiply(magnitude, np.exp(1j * angle))
    if plot_extra:
        fp.plot(np.real(preprocessed_data), np.imag(preprocessed_data), "Normalize_4", output_path)

    return preprocessed_data, slope, intercept, slope2, intercept2


def preprocess_circle(xdata: np.ndarray, ydata: np.ndarray, output_path: str, plot_extra):
    """
    Data Preprocessing. Use Probst method to get rid of cable delay and normalize phase/magnitude of S21 by circle fit
    """
    # # Unwrap the phase
    # phase = np.unwrap(np.angle(ydata))
    # ydata = np.abs(ydata) * np.exp(1j * phase)

    if plot_extra:
        fp.plot(np.real(ydata), np.imag(ydata), "Normalize_1", output_path)

    # remove cable delay
    delay = fit_delay(xdata, ydata)
    z_data = ydata * np.exp(2j * np.pi * delay * xdata)

    if plot_extra:
        fp.plot(np.real(z_data), np.imag(z_data), "Normalize_2", output_path)

    # calibrate and normalize
    delay_remaining, a, alpha, theta, phi, fr, Ql = calibrate(xdata, z_data)
    z_norm = normalize(xdata, z_data, delay_remaining, a, alpha)

    if plot_extra:
        fp.plot(np.real(z_norm), np.imag(z_norm), "Normalize_3", output_path)

    return z_norm


def background_removal(databg, linear_amps: np.ndarray, 
                       phases: np.ndarray, output_path: str):
    x_bg = databg.freqs
    linear_amps_bg = databg.linear_amps
    phases_bg = databg.phases

    ybg = np.multiply(linear_amps_bg, np.exp(1j * phases_bg))

    fmag = interp1d(x_bg, linear_amps_bg, kind='cubic')
    fang = interp1d(x_bg, phases_bg, kind='cubic')

    fp.plot2(databg.freqs, databg.linear_amps, x_bg, linear_amps_bg, "VS_mag", output_path)
    fp.plot2(databg.freqs, databg.phases, x_bg, phases_bg, "VS_ang", output_path)
    
    linear_amps = np.divide(linear_amps, linear_amps_bg)
    phases = np.subtract(phases, phases_bg)

    return np.multiply(linear_amps, np.exp(1j * phases))


# Fit data to least squares fit for respective fit type
def min_fit(params, xdata, ydata, Method):
    """Minimizes parameter values for the given function and transmission data

    Args:
        params: guess for correct values of the fit parameters
        xdata: array of frequency data points
        ydata: array of S21 data points
        Method: instance of Method class

    Returns:
        minimized parameter values, 95% confidence intervals for those parameter values
    """
    try:
        if Method.method == 'DCM' or Method.method == 'PHI':
            minner = lmfit.Minimizer(ff.min_one_Cavity_dip, params, fcn_args=(xdata, ydata))
        elif Method.method == 'DCM REFLECTION':
            minner = lmfit.Minimizer(ff.min_one_Cavity_DCM_REFLECTION, params, fcn_args=(xdata, ydata))
        elif Method.method == 'INV':
            minner = lmfit.Minimizer(ff.min_one_Cavity_inverse, params, fcn_args=(xdata, ydata))
        elif Method.method == 'CPZM':
            minner = lmfit.Minimizer(ff.min_one_Cavity_CPZM, params, fcn_args=(xdata, ydata))

        else:
            print(">Method is not defined. Please choose a method: DCM, ",
                  "DCM REFLECTION, PHI, INV or CPZM")
            quit()

        result = minner.minimize(method='least_squares')

        fit_params = result.params
        parameter = fit_params.valuesdict()
        # extracts the actual value for each parameter and puts it in the fit_params list
        fit_params = [value for _, value in parameter.items()]
    except:
        print(">Failed to minimize data for least squares fit")
        print(">Confidence intervals unknown and given as 0.0")
        fit_params = None
        conf_array = [0, 0, 0, 0, 0, 0]
        return fit_params, conf_array
    try:
        p_names = []
        for parameter in params:
            if parameter not in Method.MC_fix:
                p_names.append(parameter)
        if Method.method == 'DCM' or Method.method == 'PHI' or Method.method == 'DCM REFLECTION':
            ci = lmfit.conf_interval(minner, result, p_names=p_names, sigmas=[2])

            # confidence interval for Q
            if 'Q' in p_names:
                Q_conf = max(np.abs(ci['Q'][1][1] - ci['Q'][0][1]), np.abs(ci['Q'][1][1] - ci['Q'][2][1]))
            else:
                Q_conf = 0
            # confidence interval for Qi
            if 'Q' in p_names and 'Qc' in p_names and 'Qi' not in Method.MC_fix:
                if Method.method == 'PHI':
                    Qi = ((ci['Q'][1][1]) ** -1 - np.abs(ci['Qc'][1][1] ** -1 * np.exp(1j * fit_params[3]))) ** -1
                    Qi_neg = Qi - (
                                (ci['Q'][0][1]) ** -1 - np.abs(ci['Qc'][2][1] ** -1 * np.exp(1j * fit_params[3]))) ** -1
                    Qi_pos = Qi - (
                                (ci['Q'][2][1]) ** -1 - np.abs(ci['Qc'][0][1] ** -1 * np.exp(1j * fit_params[3]))) ** -1
                else:
                    Qi = ((ci['Q'][1][1]) ** -1 - np.real(ci['Qc'][1][1] ** -1 * np.exp(1j * fit_params[3]))) ** -1
                    Qi_neg = Qi - ((ci['Q'][0][1]) ** -1 - np.real(
                        ci['Qc'][2][1] ** -1 * np.exp(1j * fit_params[3]))) ** -1
                    Qi_pos = Qi - ((ci['Q'][2][1]) ** -1 - np.real(
                        ci['Qc'][0][1] ** -1 * np.exp(1j * fit_params[3]))) ** -1
                Qi_conf = max(np.abs(Qi_neg), np.abs(Qi_pos))
            else:
                Qi_conf = 0
            # confidence interval for Qc
            if 'Qc' in p_names:
                Qc_conf = max(np.abs(ci['Qc'][1][1] - ci['Qc'][0][1]), np.abs(ci['Qc'][1][1] - ci['Qc'][2][1]))
                # Ignore one-sided conf test
                if np.isinf(Qc_conf):
                    Qc_conf = min(np.abs(ci['Qc'][1][1] - ci['Qc'][0][1]), np.abs(ci['Qc'][1][1] - ci['Qc'][2][1]))
                # confidence interval for 1/Re[1/Qc]
                Qc_Re = 1 / np.real(np.exp(1j * fit_params[3]) / ci['Qc'][1][1])
                Qc_Re_neg = 1 / np.real(np.exp(1j * fit_params[3]) / ci['Qc'][0][1])
                Qc_Re_pos = 1 / np.real(np.exp(1j * fit_params[3]) / ci['Qc'][2][1])
                Qc_Re_conf = max(np.abs(Qc_Re - Qc_Re_neg), np.abs(Qc_Re - Qc_Re_pos))
                # Ignore one-sided conf test
                if np.isinf(Qc_Re_conf):
                    Qc_Re_conf = min(np.abs(Qc_Re - Qc_Re_neg), np.abs(Qc_Re - Qc_Re_pos))
            else:
                Qc_conf = 0
                Qc_Re_conf = 0
            # confidence interval for phi
            if 'phi' in p_names:
                phi_neg = ci['phi'][0][1]
                phi_pos = ci['phi'][2][1]
                phi_conf = max(np.abs(ci['phi'][1][1] - ci['phi'][0][1]), 
                               np.abs(ci['phi'][1][1] - ci['phi'][2][1]))
                # Ignore one-sided conf test
                if np.isinf(phi_conf):
                    phi_conf = min(np.abs(ci['phi'][1][1] - ci['phi'][0][1]), 
                                   np.abs(ci['phi'][1][1] - ci['phi'][2][1]))
            else:
                phi_conf = 0
            # confidence interval for resonance frequency
            if 'w1' in p_names:
                w1_neg = ci['w1'][0][1]
                w1_pos = ci['w1'][2][1]
                w1_conf = max(np.abs(ci['w1'][1][1] - ci['w1'][0][1]), 
                              np.abs(ci['w1'][1][1] - ci['w1'][2][1]))
                # Ignore one-sided conf test
                if np.isinf(w1_conf):
                    w1_conf = min(np.abs(ci['w1'][1][1] - ci['w1'][0][1]), 
                                  np.abs(ci['w1'][1][1] - ci['w1'][2][1]))
            else:
                w1_conf = 0
            # Array of confidence intervals
            conf_array = [Q_conf, Qi_conf, Qc_conf, Qc_Re_conf, phi_conf, w1_conf]
        elif Method.method == 'INV':
            ci = lmfit.conf_interval(minner, result, p_names=p_names, sigmas=[2])
            # confidence interval for Qi
            if 'Qi' in p_names:
                Qi_conf = max(np.abs(ci['Qi'][1][1] - ci['Qi'][0][1]), 
                              np.abs(ci['Qi'][1][1] - ci['Qi'][2][1]))
            else:
                Qi_conf = 0
            # confidence interval for Qc
            if 'Qc' in p_names:
                Qc_conf = max(np.abs(ci['Qc'][1][1] - ci['Qc'][0][1]), 
                              np.abs(ci['Qc'][1][1] - ci['Qc'][2][1]))
            else:
                Qc_conf = 0
            # confidence interval for phi
            if 'phi' in p_names:
                phi_conf = max(np.abs(ci['phi'][1][1] - ci['phi'][0][1]), 
                               np.abs(ci['phi'][1][1] - ci['phi'][2][1]))
                # Ignore one-sided conf test
                if np.isinf(phi_conf):
                    phi_conf = min(np.abs(ci['phi'][1][1] - ci['phi'][0][1]), 
                                   np.abs(ci['phi'][1][1] - ci['phi'][2][1]))
            else:
                phi_conf = 0
            # confidence interval for resonance frequency
            if 'w1' in p_names:
                w1_conf = max(np.abs(ci['w1'][1][1] - ci['w1'][0][1]), 
                              np.abs(ci['w1'][1][1] - ci['w1'][2][1]))
                # Ignore one-sided conf test
                if np.isinf(w1_conf):
                    w1_conf = min(np.abs(ci['w1'][1][1] - ci['w1'][0][1]), 
                                  np.abs(ci['w1'][1][1] - ci['w1'][2][1]))
            else:
                w1_conf = 0
            # Array of confidence intervals
            conf_array = [Qi_conf, Qc_conf, phi_conf, w1_conf]
        else:
            ci = lmfit.conf_interval(minner, result, p_names=p_names, sigmas=[2])
            # confidence interval for Qi
            if 'Qi' in p_names:
                Qi_conf = max(np.abs(ci['Qi'][1][1] - ci['Qi'][0][1]), 
                              np.abs(ci['Qi'][1][1] - ci['Qi'][2][1]))
            else:
                Qi_conf = 0
            # confidence interval for Qc
            if 'Qc' in p_names:
                Qc = ci['Qi'][1][1] / ci['Qc'][1][1]
                Qc_neg = ci['Qi'][0][1] / ci['Qc'][0][1]
                Qc_pos = ci['Qi'][2][1] / ci['Qc'][2][1]
                Qc_conf = max(np.abs(Qc - Qc_neg), np.abs(Qc - Qc_neg))
            else:
                Qc_conf = 0
            # confidence interval for Qa
            if 'Qa' in p_names:
                Qa = ci['Qi'][1][1] / ci['Qa'][1][1]
                Qa_neg = ci['Qi'][2][1] / ci['Qa'][2][1]
                Qa_pos = ci['Qi'][0][1] / ci['Qa'][0][1]
                Qa_conf = max(np.abs(Qa - Qa_neg), np.abs(Qa - Qa_neg))
            else:
                Qa_conf = 0
            # confidence interval for resonance frequency
            if 'w1' in p_names:
                w1_conf = max(np.abs(ci['w1'][1][1] - ci['w1'][0][1]), 
                              np.abs(ci['w1'][1][1] - ci['w1'][2][1]))
                # Ignore one-sided conf test
                if np.isinf(w1_conf):
                    min(np.abs(ci['w1'][1][1] - ci['w1'][0][1]), 
                        np.abs(ci['w1'][1][1] - ci['w1'][2][1]))
            else:
                w1_conf = 0
            # Array of confidence intervals
            conf_array = [Qi_conf, Qc_conf, Qa_conf, w1_conf]
    except Exception as e:
        print(e)
        print(">Failed to find confidence intervals for least squares fit")
        conf_array = [0, 0, 0, 0, 0, 0]
    return fit_params, conf_array


def fit(resonator):
    """Function to fit resonator data

    Args:
        Resonator class object

    Returns:
        final minimized parameter values
        95% confidence interval values for those parameters
        main figure output by the plotting function
        error of Monte Carlo Fit
        initial guess parameters
    """

    filepath = resonator.filepath
    Method = resonator.method_class
    normalize = resonator.normalize
    data = resonator.data
    plot_extra = resonator.plot_extra
    preprocess_method = resonator.preprocess_method

    # read in data from file
    if filepath is not None:
        os_path = os.path.split(filepath)
        dir = os_path[0]
        filename = os_path[1]
        if dir == '':
            dir = ROOT_DIR
    else:
        dir = ROOT_DIR
        filename = 'scresonators'

    # separate data by column
    try:
        xdata = data.freqs
        linear_amps = data.linear_amps
        phases = np.unwrap(data.phases)
        ydata = np.multiply(linear_amps, np.exp(1j * phases))

    except Exception as e:
        print(f'Exception: {e}')
        print("When trying to read data")
        quit()

    output_path = fp.name_folder(dir, str(Method.method))
    if plot_extra:
        os.mkdir(output_path)

    # original data before normalization
    x_initial = xdata
    y_initial = ydata

    # normalize data
    slope = 0
    intercept = 0
    slope2 = 0
    intercept2 = 0
    if resonator.databg is not None:
        ydata = background_removal(resonator.databg, linear_amps, phases, output_path)
    elif preprocess_method == "linear":
        t_ydata, t_slope, t_intercept, t_slope2, t_intercept2 = preprocess_linear(xdata, ydata, normalize, output_path,
                                                                                  plot_extra)
        # Logic check for error'd linear preprocessing
        if t_ydata == "circle":
            preprocess_method = "circle"
            ydata = preprocess_circle(xdata, ydata, output_path, plot_extra)
        else:
            ydata, slope, intercept, slope2, intercept2 = t_ydata, t_slope, t_intercept, t_slope2, t_intercept2


    elif preprocess_method == "circle":
        ydata = preprocess_circle(xdata, ydata, output_path, plot_extra)
    else:
        pass

    # a copy of data before modification for plotting
    y_raw = ydata
    x_raw = xdata

    # Init function variables
    manual_init = Method.manual_init
    change_Q, change_Qi, change_Qc, change_w1, change_phi, change_Qa = True, True, True, True, True, True
    if 'Q' in Method.MC_fix:
        change_Q = False
    if 'Qi' in Method.MC_fix:
        change_Qi = False
    if 'Qc' in Method.MC_fix:
        change_Qc = False
    if 'w1' in Method.MC_fix:
        change_w1 = False
    if 'phi' in Method.MC_fix:
        change_phi = False
    if 'Qa' in Method.MC_fix:
        change_Qa = False
    y1data = np.real(ydata)
    y2data = np.imag(ydata)

    # Step one. Find initial guess if not specified and extract part of data close to resonance

    if len(x_raw) < 20:
        print(">Not enough data points to run code. Please have at least 20 data points.")
        quit()

    # place to store initial guess parameters
    init = [0] * 4
    # when user manually initializes a guess initialize the following variables
    if manual_init is not None:
        try:
            if len(manual_init) == 4:

                # bandwidth for frequency values
                print(f'init: {init}')

                # FIXME: This is a bug in the manual_init != None case
                #        It will result in a divide by zero exception, printed
                #        below by the try - except block
                #        Solution is to move kappa into if
                # kappa = init[2] / (init[0])

                # If method is DCM or PHI, set parameter 1 equal to Q which is 1/(1/Qi + 1/Qc) aka. convert from Qi
                if Method.method == 'DCM' or Method.method == "DCM REFLECTION" or Method.method == 'PHI':
                    Qc = manual_init[1] / np.exp(1j * manual_init[3])
                    if Method.method == 'PHI':
                        manual_init[0] = 1 / (1 / manual_init[0] + np.abs(1 / Qc))
                    else:
                        manual_init[0] = 1 / (1 / manual_init[0] + np.real(1 / Qc))   
                    kappa = manual_init[2] / manual_init[0] 
                elif Method.method == 'CPZM':
                    Q = 1 / (1 / manual_init[0] + 1 / manual_init[1])
                    kappa = manual_init[2] / Q
                    manual_init[1] = manual_init[0] / manual_init[1]
                    manual_init[3] = manual_init[0] / manual_init[3]
                else:
                    # Potential solution to divide-by-zero erro without leaving kappa unbound
                    kappa = init[2] / (init[0])

                init = manual_init
                freq = init[2]

                # set initial guess circle variables to zero so circle does not appear in plots
                x_c, y_c, r = 0, 0, 0
                print("Manual initial guess")
            else:
                print(manual_init)
                print(">Manual input wrong format, please follow the correct "
                      "format of 4 parameters in an array")
                quit()
        except Exception as e:
            print(f'Excepction {e}')
            print(f'Loaded manual_init: {manual_init}')
            print("Problem loading manually initialized parameters, please "
                  "make sure parameters are all numbers")
            quit()
    else:
        # generate initial guess parameters from data when user does not manually initialze guess
        init, x_c, y_c, r = find_initial_guess(xdata, y1data, y2data, Method, output_path,
                                               plot_extra)  # resonance frequency
        freq = init[2]
        # f_0/Qi is kappa
        kappa = init[2] / init[0]
        if Method.method == 'CPZM':
            kappa = init[4]
            init = init[0:4]

    # Extract data near resonate frequency to fit
    xdata, ydata = extract_near_res(x_raw, y_raw, freq, kappa,
                                    extract_factor=1)  # xdata is new set of data to be fit, within extract_factor
    # times the bandwidth, ydata is S21 data to match indices with xdata

    if Method.method == 'INV':
        ydata = ydata ** -1  # Inverse S21

    # Step Two. Fit Both Re and Im data
    # create a set of Parameters
    ## Monte Carlo Loop to check for local minimums
    # define parameters from initial guess for John Martinis and monte_carlo_fit
    try:
        # initialize parameter class, min is lower bound, max is upper bound, 
        # vary = boolean to determine if parameter varies during fit
        params = lmfit.Parameters()
        if Method.method == 'DCM' or Method.method == 'DCM REFLECTION' or Method.method == 'PHI':
            params.add('Q', value=init[0], vary=change_Q, min=init[0] * 0.5, max=init[0] * 1.5)
        elif Method.method == 'INV' or Method.method == 'CPZM':
            params.add('Qi', value=init[0], vary=change_Qi, min=init[0] * 0.8, max=init[0] * 1.2)
        params.add('Qc', value=init[1], vary=change_Qc, min=init[1] * 0.8, max=init[1] * 1.2)
        params.add('w1', value=init[2], vary=change_w1, min=init[2] * 0.9, max=init[2] * 1.1)
        if Method.method == 'CPZM':
            params.add('Qa', value=init[3], vary=change_Qa, min=-init[3] * 1.1, max=init[3] * 1.1)
        else:
            params.add('phi', value=init[3], vary=change_phi, min=-np.pi, max=np.pi)
    except Exception as e:
        print(f'Exception {e}')
        print(">Failed to define parameters, please make sure parameters are of correct format")
        quit()

    # Fit data to least squares fit for respective fit type
    fit_params, conf_array = min_fit(params, xdata, ydata, Method)

    if manual_init is None and fit_params is None:
        print(">Failed to minimize function for least squares fit")
        quit()
    if fit_params is None:
        fit_params = manual_init

    # setup for while loop
    MC_counts = 0
    error = [10]
    stop_MC = False
    continue_condition = (MC_counts < Method.MC_iteration) and (stop_MC == False)
    output_params = []

    while continue_condition:

        # run a Monte Carlo fit on just minimized data to test if parameters trapped in local minimum
        MC_param, stop_MC, error_MC = monte_carlo_fit(xdata, ydata, fit_params, Method)
        error.append(error_MC)
        if error[MC_counts] < error_MC:
            stop_MC = True

        output_params.append(MC_param)
        MC_counts = MC_counts + 1

        continue_condition = (MC_counts < Method.MC_iteration) and (stop_MC == False)

        if continue_condition == False:
            output_params = output_params[MC_counts - 1]

    error = min(error)

    # if monte carlo fit got better results than initial minimization, run a minimization on the monte carlo parameters
    if output_params[0] != fit_params[0]:
        params2 = lmfit.Parameters()  # initialize parameter class, min is lower bound, max is upper bound, vary = boolean to determine if parameter varies during fit
        if Method.method == 'DCM' or Method.method == 'DCM REFLECTION' or Method.method == 'PHI':
            params2.add('Q', value=output_params[0], vary=change_Q, min=output_params[0] * 0.5,
                        max=output_params[0] * 1.5)
        elif Method.method == 'INV' or Method.method == 'CPZM':
            params2.add('Qi', value=output_params[0], vary=change_Qi, min=output_params[0] * 0.8,
                        max=output_params[0] * 1.2)
        params2.add('Qc', value=output_params[1], vary=change_Qc, min=output_params[1] * 0.8,
                    max=output_params[1] * 1.2)
        params2.add('w1', value=output_params[2], vary=change_w1, min=output_params[2] * 0.9,
                    max=output_params[2] * 1.1)
        if Method.method == 'CPZM':
            params2.add('Qa', value=output_params[3], vary=change_Qa, min=output_params[3] * 0.9,
                        max=output_params[3] * 1.1)
        else:
            params2.add('phi', value=output_params[3], vary=change_phi, min=output_params[3] * 0.9,
                        max=output_params[3] * 1.1)
        output_params, conf_array = min_fit(params2, xdata, ydata, Method)

    if manual_init is None and fit_params is None:
        print(">Failed to minimize function for least squares fit")
        quit()
    if fit_params is None:
        fit_params = manual_init

    # Check that bandwidth is not equal to zero
    if len(xdata) == 0:
        if manual_init is not None:
            print(">Length of extracted data equals zero thus bandwidth is incorrect, "
                  "most likely due to initial parameters being too far off")
            print(">Please enter a new set of manual initial guess data "
                  "or run an auto guess")
        else:
            print(">Length of extracted data equals zero thus bandwidth is incorrect, "
                  "please manually input a guess for parameters")
        quit()

    if resonator.plot is not None:
        # make a folder to put all output in
        if not os.path.exists(output_path):
            os.mkdir(output_path)
        # set the range to plot for 1 3dB bandwidth
        if Method.method == 'CPZM':
            Q = 1 / (1 / output_params[0] + output_params[1] / output_params[0])
            kappa = output_params[2] / Q
        else:
            kappa = output_params[2] / output_params[0]
        xstart = output_params[2] - kappa / 2  # starting resonance to add to fit
        xend = output_params[2] + kappa / 2
        extract_factor = [xstart, xend]

<<<<<<< HEAD
    fig.savefig(fp.name_plot(filename, str(Method.method), output_path),
                format='pdf')
    fig.savefig(fp.name_plot(filename, str(Method.method), output_path, format='.png'),
                format='png')
    fig.savefig(fp.name_plot(filename, str(Method.method), output_path, format='.svg'),
                format='svg')
=======
        # plot fit
        try:
            #title = f'{Method.method} fit for {filename}'
            title = f'{Method.method} Method Fit'
            figurename = f"{Method.method} with Monte Carlo Fit and Raw data\nPower: {filename}"
            fig = fp.PlotFit(x_raw, y_raw, x_initial, y_initial, slope, intercept, 
                        slope2, intercept2, output_params, Method, 
                        error, figurename, x_c, y_c, r, output_path, conf_array, 
                        extract_factor, title=title, manual_params=Method.manual_init)
        except Exception as e:
            print(f'Exception: {e}')
            print(f'Failed to plot {Method.method} fit for {data}')
            quit()
        try:
            fig.savefig(fp.name_plot(filename, str(Method.method), output_path, 
                                    format=f'.{resonator.plot}'), format=f'{resonator.plot}')
        except: 
            print(f'Unrecognized file format: {resonator.plot}\n Please use png, pdf, ps, eps or svg.')
            quit()
>>>>>>> 1ac9bd44
    
    return output_params, conf_array, error, init<|MERGE_RESOLUTION|>--- conflicted
+++ resolved
@@ -1243,14 +1243,6 @@
         xend = output_params[2] + kappa / 2
         extract_factor = [xstart, xend]
 
-<<<<<<< HEAD
-    fig.savefig(fp.name_plot(filename, str(Method.method), output_path),
-                format='pdf')
-    fig.savefig(fp.name_plot(filename, str(Method.method), output_path, format='.png'),
-                format='png')
-    fig.savefig(fp.name_plot(filename, str(Method.method), output_path, format='.svg'),
-                format='svg')
-=======
         # plot fit
         try:
             #title = f'{Method.method} fit for {filename}'
@@ -1270,6 +1262,5 @@
         except: 
             print(f'Unrecognized file format: {resonator.plot}\n Please use png, pdf, ps, eps or svg.')
             quit()
->>>>>>> 1ac9bd44
     
     return output_params, conf_array, error, init